--- conflicted
+++ resolved
@@ -403,7 +403,6 @@
                 Num_t, Num_t, Num_t;
     ])
 
-<<<<<<< HEAD
 let test_typeof_value = 
   make_tests ~in_f:Eval.typeof_value ~out_f:identity
               ~in_str:value_to_string ~out_str:typ_to_string ~res_str:typ_to_string
@@ -474,7 +473,6 @@
     | Verify.Invalid -> "Invalid"
     | Verify.Valid -> "Valid"
     | Verify.Error -> "Error" in
-
   make_tests 
     ~in_f:(fun (fdef_str, cs_strs) -> 
            let fdef = match Util.parse_expr fdef_str with 
@@ -498,86 +496,63 @@
          "(forall (a:num b:num) (= (f a b) b))"; 
       ]), Verify.Invalid;
     ]
-      
-=======
-
-(*Helper methods for sat solver and symb solver test suites*)
-let exact_parse_from_string exp = 
-  (match (Util.parse exp) with
-  | hd::_ -> hd
-  | [] -> assert false)
-  
 
 let vals_to_string (res:(value list * value) list) =
-  let rec list_to_string (in_list:value list)= (match in_list with
-  | `Num(hd)::tl -> String.concat ~sep:"" [string_of_int hd; " "; list_to_string tl]
-  | _ -> "") in 
-  let rec vals_to_string_helper (res:(value list * value) list) = (match res with
-    | (hd1,`Num(hd2))::tl -> String.concat ~sep:"" ["(";String.strip (list_to_string hd1) ;") = "; string_of_int hd2;") "; vals_to_string_helper tl]
-    | _ -> "") in
-  String.concat ~sep:"" ["[";String.strip (vals_to_string_helper res);"]"]
+  let rec list_to_string (in_list: value list) = 
+    match in_list with
+    | `Num(hd)::tl -> (string_of_int hd) ^ " " ^ (list_to_string tl)
+    | _ -> "" in 
+  let rec vals_to_string_helper (res: (value list * value) list) = 
+    match res with
+    | (hd1, `Num (hd2))::tl -> "(" ^ String.strip (list_to_string hd1) ^ ") = " ^ 
+                                 string_of_int hd2 ^ ") " ^ vals_to_string_helper tl
+    | _ -> "" in
+  "[" ^ (String.strip (vals_to_string_helper res)) ^ "]"
 
 let test_sat_solver = 
-  "test_sat_solver" >:::
-      (List.map ~f:(fun (n, (m:(value list * value) list), p) ->
-                  let title = Printf.sprintf "%s %s -> %s" 
-                                             n
-                                             (vals_to_string m)
-                                             p
-                                             in
-                  title >:: (fun _ -> (assert_equal ~printer:(fun x -> x) p (expr_to_string (SymbSolver.sat_solve (exact_parse_from_string n) m)))))
-              [ "(lambda (x:num y:num) (+ (+ x y) z))" , [([`Num 1;`Num 2],`Num 3)], "(+ (+ x y) 0)";
-                "(lambda (x:num y:num) (+ (+ x y) z))" , [([`Num 6;`Num 7],`Num 8)], "(+ (+ x y) -5)";
-                "(lambda (x:num y:num) (+ (+ (+ x y) z1) z2))" , [([`Num 1;`Num 2],`Num 3)], "(+ (+ (+ x y) 0) 0)"
-                  
-            ])
+  make_tests
+    ~in_f:(fun (f_str, exs) -> SymbSolver.sat_solve (Util.parse_expr f_str) exs)
+    ~out_f:Util.parse_expr
+    ~in_str:(fun (f_str, exs) -> f_str ^ " " ^ (vals_to_string exs))
+    ~out_str:identity
+    ~res_str:expr_to_string
+    "sat_solver"
+    [ 
+      ("(lambda (x:num y:num) (+ (+ x y) z))", [[`Num 1; `Num 2], `Num 3]), "(+ (+ x y) 0)";
+      ("(lambda (x:num y:num) (+ (+ x y) z))", [[`Num 6; `Num 7], `Num 8]), "(+ (+ x y) -5)";
+      ("(lambda (x:num y:num) (+ (+ (+ x y) z1) z2))", [[`Num 1;`Num 2],`Num 3]), "(+ (+ (+ x y) 0) 0)";
+    ]
 
 let test_symb_solver = 
-  "test_symb_solver" >:::
-      (List.map ~f:(fun (n, c, (m:(value list * value) list), p) ->
-                  let title = Printf.sprintf "%s %s %s -> %s" 
-                                             n
-                                             (String.concat ~sep:"\n" c)
-                                             (vals_to_string m)
-                                             p
-                                             in
-                  title >:: (fun _ -> assert_equal ~printer:(fun x -> x) p (expr_to_string (SymbSolver.symb_solve (exact_parse_from_string n) (List.map ~f:(exact_parse_from_string) c) m))))
-              [
-              "(lambda (x:num y:num) (+ (+ x y) z))" , [], [([`Num 1;`Num 2],`Num 3)], "(+ (+ x y) 0)"; 
-              "(lambda (x:num y:num) (+ (+ x y) z))" , ["(< z 1)"], [([`Num 1;`Num 2],`Num 3)], "(+ (+ x y) 0)";
-              "(lambda (x:num y:num) (+ (+ x y) z))" , ["(< z 1)"], [([`Num 6;`Num 7],`Num 8)], "(+ (+ x y) -5)";
-              "(lambda (x:num y:num) (+ (+ x y) z))" , ["(< z 1)";"(> z (- 0 1))"], [([`Num 1;`Num 2],`Num 3)], "(+ (+ x y) 0)";
-              "(lambda (x:num y:num) (+ (+ (+ x y) z1) z2))" ,["(< z1 2)"; "(<z2 2)"], [([`Num 1;`Num 2],`Num 3)], "(+ (+ (+ x y) 0) 0)";
-              "(lambda (x:num y:num) (+ (+ (+ x y) z1) z2))" ,["(< z1 (- 0 2))"; "(> z2 2)"], [([`Num 1;`Num 2],`Num 3)], "(+ (+ (+ x y) -3) 3)";
-              "(lambda (x:num y:num) (+ (+ x y) z))" , ["(< (f 1 2) 4)"], [([`Num 1;`Num 2],`Num 3)], "(+ (+ x y) 0)";
-              "(lambda (x:num y:num) (+ (+ (* x z1) z2) y))" , ["(< (f 2 3) 4)"; "(< 0 z2)"], [([`Num 1;`Num 2],`Num 0)], "(+ (+ (* x -3) 1) y)";
-
-            ])
-
-let test_eval_typeof_value _ = 
-  assert_equal Num_t (Eval.typeof_value (`Num 1));
-  assert_equal Bool_t (Eval.typeof_value (`Bool true));
-  assert_equal (List_t Num_t) (Eval.typeof_value (`List [`Num 1; `Num 2]));
-  assert_equal (List_t Nil_t) (Eval.typeof_value (`List [`Nil; `Nil]));
-  assert_equal (List_t (List_t Num_t))
-               (Eval.typeof_value (`List [(`List [`Num 1]); `Nil]));
-(* assert_raises Eval.SolveError *)
-(*               (fun _ -> Eval.typeof_value (`List [`Num 1; `Bool true])); *)
-(* assert_raises Eval.SolveError  *)
-(*               (fun _ -> Eval.typeof_value (`List [`Nil; `Bool true])); *)
-(* assert_raises Eval.SolveError *)
-(*               (fun _ -> Eval.typeof_value (`List [(`List [`Num 1]); *)
-(*                                                    (`List [`Bool true])])); *)
-;;
-
-let test_search_typeof_examples _ =
-  assert_equal (Arrow_t ([Num_t], Num_t))
-               (Search.signature (Eval.empty_type_ctx) [([`Num 1], `Num 2); 
-                                                        ([`Num 2], `Num 3)]);
-  assert_equal (Arrow_t ([(List_t Num_t)], Num_t))
-               (Search.signature (Eval.empty_type_ctx) [([`List [`Num 1; `Num 2]], `Num 2)]);
-;;
->>>>>>> 0f8df090
+  make_tests
+    ~in_f:(fun (f_str, constr_strs, exs) -> 
+           let f = Util.parse_expr f_str in
+           let constrs = List.map constr_strs ~f:Util.parse_expr in
+           SymbSolver.symb_solve f constrs exs)
+    ~out_f:Util.parse_expr
+    ~in_str:(fun (f_str, constr_strs, exs) -> 
+             Printf.sprintf "%s, %s, %s" f_str (String.concat ~sep:" " constr_strs) (vals_to_string exs))
+    ~out_str:identity
+    ~res_str:expr_to_string
+    "symb_solver"
+    [
+      ("(lambda (x:num y:num) (+ (+ x y) z))", [], [[`Num 1; `Num 2], `Num 3]), 
+      "(+ (+ x y) 0)"; 
+      ("(lambda (x:num y:num) (+ (+ x y) z))", [ "(< z 1)" ], [[`Num 1; `Num 2], `Num 3]), 
+      "(+ (+ x y) 0)";
+      ("(lambda (x:num y:num) (+ (+ x y) z))", [ "(< z 1)" ], [[`Num 6; `Num 7], `Num 8]),
+      "(+ (+ x y) -5)";
+      ("(lambda (x:num y:num) (+ (+ x y) z))", [ "(< z 1)"; "(> z (- 0 1))" ], [[`Num 1; `Num 2], `Num 3]),
+      "(+ (+ x y) 0)";
+      ("(lambda (x:num y:num) (+ (+ (+ x y) z1) z2))", [ "(< z1 2)"; "(<z2 2)" ], [[`Num 1; `Num 2], `Num 3]),
+      "(+ (+ (+ x y) 0) 0)";
+      ("(lambda (x:num y:num) (+ (+ (+ x y) z1) z2))", [ "(< z1 (- 0 2))"; "(> z2 2)" ], [[`Num 1; `Num 2], `Num 3]),
+      "(+ (+ (+ x y) -3) 3)";
+      ("(lambda (x:num y:num) (+ (+ x y) z))", [ "(< (f 1 2) 4)" ], [[`Num 1; `Num 2], `Num 3]), 
+      "(+ (+ x y) 0)";
+      ("(lambda (x:num y:num) (+ (+ (* x z1) z2) y))", [ "(< (f 2 3) 4)"; "(< 0 z2)"], [[`Num 1; `Num 2], `Num 0]), 
+      "(+ (+ (* x -3) 1) y)";
+    ]
 
 let () = run_test_tt_main 
            ("test-suite" >::: 
@@ -590,7 +565,6 @@
                 test_eval; 
                 test_eval_prog;
 
-                (* "typeof_examples" >:: test_search_typeof_examples; *)
                 test_typeof_value;
                 test_typeof_example;
                 test_specialize;
@@ -608,13 +582,9 @@
                 test_normalize;
                 test_denormalize;
 
+                test_sat_solver;
+                test_symb_solver;
+
                 test_straight_solve;
                 test_catamorphic_solve;
-<<<<<<< HEAD
-              ]);
-=======
-                test_sat_solver;
-                test_symb_solver
-           ]);
-;;
->>>>>>> 0f8df090
+           ]);